--- conflicted
+++ resolved
@@ -552,14 +552,10 @@
             msg_sent.answered_datetime = datetime.datetime.now()
             return_val = DeviceTcpReturn.ANSWERED
             device.local.connected = True
-<<<<<<< HEAD
-            bm: BroadcastMessage = cast(BroadcastMessage, msg_sent)
-            bm.sent_to.add(device.u_id)
-=======
+            
             if isinstance(msg_sent, BroadcastMessage):
                 bm: BroadcastMessage = cast(BroadcastMessage, msg_sent)
                 bm.sent_to.add(device.u_id)
->>>>>>> 9cdd7479
 
             if msg_sent and device is not None:
                 await msg_sent.call_cb(device.u_id)
